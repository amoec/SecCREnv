--- conflicted
+++ resolved
@@ -1,13 +1,7 @@
 **/__pycache__/*
 .DS_store
-<<<<<<< HEAD
-models/
-logs/
-images/
-=======
 .vscode
 TODO.txt
 images/
 logs/
-models/
->>>>>>> 2812075d
+models/