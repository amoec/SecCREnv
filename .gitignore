**/__pycache__/*
.DS_store
<<<<<<< HEAD
models/
logs/
images/
=======
.vscode
TODO.txt
logs/
images/
models/
>>>>>>> fcfbcf14
<|MERGE_RESOLUTION|>--- conflicted
+++ resolved
@@ -1,13 +1,7 @@
 **/__pycache__/*
 .DS_store
-<<<<<<< HEAD
-models/
-logs/
-images/
-=======
 .vscode
 TODO.txt
 logs/
 images/
-models/
->>>>>>> fcfbcf14
+models/