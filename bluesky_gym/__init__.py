--- conflicted
+++ resolved
@@ -21,17 +21,12 @@
     )
 
     register(
-        id="AMANEnv-v0",
-        entry_point="bluesky_gym.envs.aman_env:AmanEnv",
+        id="VerticalCREnv-v0",
+        entry_point="bluesky_gym.envs.vertical_cr_env:VerticalCREnv",
         max_episode_steps=300,
     )
 
     register(
-<<<<<<< HEAD
-        id="AMANEnvS-v0",
-        entry_point="bluesky_gym.envs.aman_env_single:AmanEnvS",
-        max_episode_steps=50,
-=======
         id="SectorCREnv-v0",
         entry_point="bluesky_gym.envs.sector_cr_env:SectorCREnv",
         max_episode_steps=200,
@@ -41,5 +36,10 @@
         id="StaticObstacleEnv-v0",
         entry_point="bluesky_gym.envs.static_obstacle_env:StaticObstacleEnv",
         max_episode_steps=100,
->>>>>>> 2812075d
+    )
+
+    register(
+        id="AMANEnvS-v0",
+        entry_point="bluesky_gym.envs.aman_env_single:AmanEnvS",
+        max_episode_steps=50,
     )