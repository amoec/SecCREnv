from gymnasium.envs.registration import register

def register_envs():
    """Import the envs module so that environments / scenarios register themselves."""
    
    register(
<<<<<<< HEAD
        id="PolygonCREnv-v0",
        entry_point="bluesky_gym.envs.polygon_conf_env:PolygonCREnv",
        max_episode_steps=100,
=======
        id="DescentEnv-v0",
        entry_point="bluesky_gym.envs.descent_env:DescentEnv",
        max_episode_steps=300,
    )

    register(
        id="PlanWaypointEnv-v0",
        entry_point="bluesky_gym.envs.plan_waypoint_env:PlanWaypointEnv",
        max_episode_steps=300,
    )

    register(
        id="HorizontalCREnv-v0",
        entry_point="bluesky_gym.envs.horizontal_cr_env:HorizontalCREnv",
        max_episode_steps=300,
    )

    register(
        id="VerticalCREnv-v0",
        entry_point="bluesky_gym.envs.vertical_cr_env:VerticalCREnv",
        max_episode_steps=300,
>>>>>>> 11ed611f
    )<|MERGE_RESOLUTION|>--- conflicted
+++ resolved
@@ -2,13 +2,7 @@
 
 def register_envs():
     """Import the envs module so that environments / scenarios register themselves."""
-    
     register(
-<<<<<<< HEAD
-        id="PolygonCREnv-v0",
-        entry_point="bluesky_gym.envs.polygon_conf_env:PolygonCREnv",
-        max_episode_steps=100,
-=======
         id="DescentEnv-v0",
         entry_point="bluesky_gym.envs.descent_env:DescentEnv",
         max_episode_steps=300,
@@ -30,5 +24,10 @@
         id="VerticalCREnv-v0",
         entry_point="bluesky_gym.envs.vertical_cr_env:VerticalCREnv",
         max_episode_steps=300,
->>>>>>> 11ed611f
+    )
+
+    register(
+        id="PolygonCREnv-v0",
+        entry_point="bluesky_gym.envs.polygon_conf_env:PolygonCREnv",
+        max_episode_steps=100,
     )