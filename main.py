"""
This file is an example train and test loop for the different environments.
Selecting different environments is done through setting the 'env_name' variable.

TODO:
* add rgb_array rendering for the different environments to allow saving videos
"""

import gymnasium as gym
from stable_baselines3 import PPO, SAC, TD3, DDPG

import numpy as np

import bluesky_gym
import bluesky_gym.envs

from scripts.common import logger

bluesky_gym.register_envs()

<<<<<<< HEAD
env_name = 'AMANEnvS-v0'
algorithm = DDPG
=======
env_name = 'StaticObstacleEnv-v0'
algorithm = SAC
>>>>>>> 2812075d

# Initialize logger
log_dir = f'./logs/{env_name}/'
file_name = f'{env_name}_{str(algorithm.__name__)}.csv'
csv_logger_callback = logger.CSVLoggerCallback(log_dir, file_name)

TRAIN = True
EVAL_EPISODES = 10
EPOCHS = 200


if __name__ == "__main__":
    env = gym.make(env_name, render_mode=None)
    obs, info = env.reset()
    model = algorithm("MultiInputPolicy", env, verbose=1,learning_rate=3e-4)
    if TRAIN:
        model.learn(total_timesteps=2e6, callback=csv_logger_callback)
        model.save(f"models/{env_name}_{str(algorithm.__name__)}/model")
        del model
    env.close()
    
    # Test the trained model
    model = algorithm.load(f"models/{env_name}_{str(algorithm.__name__)}/model", env=env)
    env = gym.make(env_name, render_mode="human")
    for i in range(EVAL_EPISODES):

        done = truncated = False
        obs, info = env.reset()
        tot_rew = 0
        while not (done or truncated):
            # action = np.array(np.random.randint(-100,100,size=(2))/100)
            # action = np.array([0,-1])
            action, _states = model.predict(obs, deterministic=True)
            obs, reward, done, truncated, info = env.step(action[()])
            tot_rew += reward
        print(tot_rew)
    env.close()<|MERGE_RESOLUTION|>--- conflicted
+++ resolved
@@ -18,13 +18,8 @@
 
 bluesky_gym.register_envs()
 
-<<<<<<< HEAD
-env_name = 'AMANEnvS-v0'
-algorithm = DDPG
-=======
 env_name = 'StaticObstacleEnv-v0'
 algorithm = SAC
->>>>>>> 2812075d
 
 # Initialize logger
 log_dir = f'./logs/{env_name}/'
@@ -33,7 +28,6 @@
 
 TRAIN = True
 EVAL_EPISODES = 10
-EPOCHS = 200
 
 
 if __name__ == "__main__":
